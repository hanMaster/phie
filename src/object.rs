// Copyright (c) 2022 Yegor Bugayenko
//
// Permission is hereby granted, free of charge, to any person obtaining a copy
// of this software and associated documentation files (the "Software"), to deal
// in the Software without restriction, including without limitation the rights
// to use, copy, modify, merge, publish, distribute, sublicense, and/or sell
// copies of the Software, and to permit persons to whom the Software is
// furnished to do so, subject to the following conditions:
//
// The above copyright notice and this permission notice shall be included
// in all copies or substantial portions of the Software.
//
// THE SOFTWARE IS PROVIDED "AS IS", WITHOUT WARRANTY OF ANY KIND, EXPRESS OR
// IMPLIED, INCLUDING BUT NOT LIMITED TO THE WARRANTIES OF MERCHANTABILITY,
// FITNESS FOR A PARTICULAR PURPOSE AND NON-INFRINGEMENT. IN NO EVENT SHALL THE
// AUTHORS OR COPYRIGHT HOLDERS BE LIABLE FOR ANY CLAIM, DAMAGES OR OTHER
// LIABILITY, WHETHER IN AN ACTION OF CONTRACT, TORT OR OTHERWISE, ARISING FROM,
// OUT OF OR IN CONNECTION WITH THE SOFTWARE OR THE USE OR OTHER DEALINGS IN THE
// SOFTWARE.

use crate::atom::*;
use crate::data::Data;
use crate::loc::Loc;
use crate::locator::Locator;
use itertools::Itertools;
use regex::Regex;
use rstest::rstest;
use std::collections::HashMap;
use std::fmt;
use std::str::FromStr;

pub type Ob = usize;

pub struct Object {
    pub delta: Option<Data>,
    pub lambda: Option<(String, Atom)>,
    pub constant: bool,
    pub attrs: HashMap<Loc, (Locator, bool)>,
}

impl Object {
    pub fn open() -> Object {
        Object {
            delta: None,
            lambda: None,
            constant: false,
            attrs: HashMap::new(),
        }
    }

    pub fn dataic(d: Data) -> Object {
        Object {
            delta: Some(d),
            lambda: None,
            constant: true,
            attrs: HashMap::new(),
        }
    }

    pub fn atomic(n: String, a: Atom) -> Object {
        Object {
            delta: None,
            lambda: Some((n, a)),
            constant: false,
            attrs: HashMap::new(),
        }
    }

    /// This object is an empty one, with nothing inside.
    pub fn is_empty(&self) -> bool {
        self.lambda.is_none() && self.delta.is_none() && self.attrs.is_empty()
    }

    /// Add a new attribute to it, by the locator loc:
    ///
    /// # Examples
    ///
    /// This is how you create a new empty object and then add two
    /// attributes to it. One is `\rho`, while another one is the
    /// first child.
    ///
    /// ```
    /// use phie::loc::Loc;
    /// use phie::locator::Locator;
    /// use phie::object::Object;
    /// use std::str::FromStr;
    /// use phie::ph;
    /// let mut obj = Object::open();
    /// obj.push(Loc::Phi, ph!("ν13"), false);
    /// obj.push(Loc::Attr(0), ph!("ρ.1"), false);
    /// ```
    ///
    pub fn push(&mut self, loc: Loc, p: Locator, xi: bool) -> &mut Object {
        self.attrs.insert(loc, (p, xi));
        self
    }

    /// You can do the same, but with "fluent interface" of the `Object`.
    ///
    /// ```
    /// use phie::loc::Loc;
    /// use phie::locator::Locator;
    /// use phie::object::Object;
    /// use std::str::FromStr;
    /// use phie::ph;
    /// let obj = Object::open()
    ///   .with(Loc::Phi, ph!("ν13"), false)
    ///   .with(Loc::Attr(0), ph!("ρ.1"), false);
    /// ```
    pub fn with(&self, loc: Loc, p: Locator, xi: bool) -> Object {
        let mut obj = self.copy();
        obj.attrs.insert(loc, (p, xi));
        obj
    }

    pub fn as_constant(&self) -> Object {
        let mut obj = self.copy();
        obj.constant = true;
        obj
    }

    fn copy(&self) -> Object {
        let mut obj = Object::open();
        obj.lambda = self.lambda.clone();
        obj.constant = self.constant;
        obj.delta = self.delta;
        obj.attrs.extend(self.attrs.clone().into_iter());
        obj
    }
}

impl fmt::Display for Object {
    fn fmt(&self, f: &mut fmt::Formatter) -> fmt::Result {
        let mut parts = vec![];
        if let Some(a) = &self.lambda {
            parts.push(format!("λ↦{}", a.0));
        }
        if let Some(p) = &self.delta {
            parts.push(format!("Δ↦0x{:04X}", p));
        }
        for i in self.attrs.iter() {
            let (attr, (locator, xi)) = i;
            parts.push(
                format!("{}↦{}", attr, locator)
                    + &(if *xi {
                        "(ξ)".to_string()
                    } else if matches!(locator.loc(0).unwrap(), Loc::Obj(_)) {
                        "(𝜋)".to_string()
                    } else {
                        "".to_string()
                    }),
            );
        }
        parts.sort();
        write!(
            f,
            "⟦{}{}⟧",
            if self.constant { "! " } else { "" },
            parts.iter().join(", ")
        )
    }
}

impl FromStr for Object {
    type Err = String;
    fn from_str(s: &str) -> Result<Self, Self::Err> {
        let re = Regex::new("⟦(!?)(.*)⟧").unwrap();
        let mut obj = Object::open();
        let caps = re.captures(s).unwrap();
        for pair in caps
            .get(2)
            .unwrap()
            .as_str()
            .trim()
            .split(',')
            .map(|t| t.trim())
        {
            let (i, p) = pair
                .split('↦')
                .map(|t| t.trim())
                .collect_tuple()
                .ok_or(format!("Can't split '{}' in two parts at '{}'", pair, s))?;
            match i.chars().take(1).last().unwrap() {
                'λ' => {
                    obj = Object::atomic(
                        p.to_string(),
                        match p {
<<<<<<< HEAD
                            "int-times" => int_times,
=======
                            "int-div" => int_div,
>>>>>>> 97e4678b
                            "int-sub" => int_sub,
                            "int-add" => int_add,
                            "int-neg" => int_neg,
                            "bool-if" => bool_if,
                            "int-less" => int_less,
                            _ => panic!("Unknown lambda '{}'", p),
                        },
                    );
                }
                'Δ' => {
                    let hex: String = p.chars().skip(2).collect();
                    let data: Data = Data::from_str_radix(&hex, 16)
                        .unwrap_or_else(|_| panic!("Can't parse hex '{}' in '{}'", hex, s));
                    obj = Object::dataic(data);
                }
                _ => {
                    let tail = if p.ends_with("(𝜋)") {
                        p.chars().take(p.len() - "(𝜋)".len() - 1).collect()
                    } else {
                        p.to_string()
                    };
                    let xi_suffix = "(ξ)";
                    let xi = tail.ends_with(xi_suffix);
                    let locator = if xi {
                        tail.chars()
                            .take(tail.len() - xi_suffix.len() - 1)
                            .collect()
                    } else {
                        tail.to_string()
                    };
                    obj.push(
                        Loc::from_str(i).unwrap(),
                        Locator::from_str(&locator).unwrap(),
                        xi,
                    );
                }
            };
        }
        if !caps.get(1).unwrap().as_str().is_empty() {
            obj.constant = true;
        }
        Ok(obj)
    }
}

#[cfg(test)]
use crate::ph;

#[test]
fn makes_simple_object() {
    let mut obj = Object::open();
    obj.push(Loc::Attr(1), "ν4".parse().unwrap(), false);
    obj.push(Loc::Rho, "P.0.@".parse().unwrap(), false);
    assert_eq!(obj.attrs.len(), 2)
}

#[test]
fn extends_by_making_new_object() {
    let obj = Object::open()
        .with(Loc::Attr(1), ph!("ν14"), false)
        .with(Loc::Phi, ph!("^.@"), false)
        .with(Loc::Rho, ph!("P.^.0.0.^.@"), false);
    assert_eq!(obj.attrs.len(), 3);
    assert!(obj.delta.is_none());
    assert!(obj.lambda.is_none());
}

#[test]
fn prints_and_parses_simple_object() {
    let mut obj = Object::open();
    obj.constant = true;
    obj.push(Loc::Attr(1), "ν4".parse().unwrap(), false);
    obj.push(Loc::Rho, "P.0.@".parse().unwrap(), false);
    let text = obj.to_string();
    assert_eq!("⟦! ρ↦𝜋.𝛼0.𝜑, 𝛼1↦ν4(𝜋)⟧", text);
    let obj2 = Object::from_str(&text).unwrap();
    assert_eq!(obj2.to_string(), text);
}

#[rstest]
#[case("ν7(𝜋) ↦ ⟦! λ ↦ int-sub, ρ ↦ 𝜋.𝜋.𝛼0, 𝛼0 ↦ ν8(𝜋) ⟧")]
#[case("ν7(𝜋) ↦ ⟦ Δ ↦ 0x0001 ⟧")]
#[case("ν11(𝜋) ↦ ⟦ λ ↦ int-add, ρ ↦ ν9(𝜋), 𝛼0 ↦ ν10(𝜋) ⟧")]
fn prints_and_parses_some_object(#[case] text: String) {
    let obj1 = Object::from_str(&text).unwrap();
    let text2 = obj1.to_string();
    let obj2 = Object::from_str(&text2).unwrap();
    let text3 = obj2.to_string();
    assert_eq!(text2, text3);
}<|MERGE_RESOLUTION|>--- conflicted
+++ resolved
@@ -185,11 +185,8 @@
                     obj = Object::atomic(
                         p.to_string(),
                         match p {
-<<<<<<< HEAD
                             "int-times" => int_times,
-=======
                             "int-div" => int_div,
->>>>>>> 97e4678b
                             "int-sub" => int_sub,
                             "int-add" => int_add,
                             "int-neg" => int_neg,
