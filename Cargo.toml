[package]
name = "phie"
version = "0.0.0"
edition = "2021"
repository = "https://github.com/objectionary/phie"
description = "Experimental emulator of a machine that understands 𝜑-calculus expressions"
readme = "README.md"
license-file = "LICENSE.txt"
homepage = "https://github.com/objectionary/phie"
keywords = ["eolang", "compiler", "emulator", "oop"]
categories = ["command-line-utilities", "development-tools", "emulators", "virtualization"]

[dependencies]
regex = "1.12"
lazy_static = "1.5"
env_logger = "0.11"
strum_macros = "0.27"
itertools = "0.14"
arr_macro = "0.2"
log = "0.4"
ctor = "0.6"
rstest = "0.26"

[dev-dependencies]
<<<<<<< HEAD
assert_cmd = "2.0.11"
simple_logger = "4.2.0"
predicates = "3.0"

[lints.rust]
unexpected_cfgs = { level = "warn", check-cfg = ['cfg(tarpaulin)'] }
=======
assert_cmd = "2.0"
simple_logger = "5.1"
>>>>>>> 8adfbe7c
<|MERGE_RESOLUTION|>--- conflicted
+++ resolved
@@ -22,14 +22,9 @@
 rstest = "0.26"
 
 [dev-dependencies]
-<<<<<<< HEAD
-assert_cmd = "2.0.11"
-simple_logger = "4.2.0"
+assert_cmd = "2.0"
+simple_logger = "5.1"
 predicates = "3.0"
 
 [lints.rust]
-unexpected_cfgs = { level = "warn", check-cfg = ['cfg(tarpaulin)'] }
-=======
-assert_cmd = "2.0"
-simple_logger = "5.1"
->>>>>>> 8adfbe7c
+unexpected_cfgs = { level = "warn", check-cfg = ['cfg(tarpaulin)'] }